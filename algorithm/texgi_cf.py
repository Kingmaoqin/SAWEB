--- conflicted
+++ resolved
@@ -229,7 +229,6 @@
                     "estimated_extension": est_gain_intervals,
                     "estimated_extension_time": _estimate_time_gain(est_gain_intervals),
                     "time_unit": time_unit,
-<<<<<<< HEAD
                 }
             )
             any_suggestion = True
@@ -237,11 +236,11 @@
         if not any_suggestion:
             reason_parts = []
             if bool(frozen_mask.all()):
-                reason_parts.append("所有特征均已锁定")
+                reason_parts.append("All features have been locked")
             if base_ch <= target_ch:
-                reason_parts.append("当前累计风险已低于目标")
+                reason_parts.append("The current cumulative risk has fallen below the target")
             if not reason_parts:
-                reason_parts.append("梯度优化未找到可行更新")
+                reason_parts.append("Gradient optimization did not find feasible updates")
             patient_notes.append(
                 {
                     "sample_id": idx,
@@ -249,8 +248,6 @@
                     "target_cumhaz": float(target_ch),
                     "achieved_cumhaz": float(achieved_ch),
                     "note": "；".join(reason_parts),
-=======
->>>>>>> d2786634
                 }
             )
 
@@ -263,9 +260,6 @@
         "mean_estimated_extension": float(table["estimated_extension"].mean()) if not table.empty else 0.0,
         "mean_estimated_time_gain": float(table["estimated_extension_time"].mean()) if not table.empty else float("nan"),
         "time_unit": time_unit,
-<<<<<<< HEAD
         "patient_notes": patient_notes,
-=======
->>>>>>> d2786634
     }
     return TexgiCFResult(table=table, summary=summary)
