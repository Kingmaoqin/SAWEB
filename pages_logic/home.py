import streamlit as st
# Create DataManager once per session (safe if repeated)
if "data_manager" not in st.session_state:
    from sa_data_manager import DataManager
    st.session_state.data_manager = DataManager()

def show():
    st.title("Digital Health & Artificial Intelligence (DHAI) Lab Survival Analysis Platform")
    st.caption("You are here: Home")

    with st.expander("🚀 How to Use This System (Quick Start)", expanded=True):
        st.markdown("""
<<<<<<< HEAD
    **About this platform:** The Digital Health & Artificial Intelligence Lab Survival Analysis Platform guides clinicians through the full workflow of time-to-event modeling. Our flagship method, **TEXGISA – Interpretable and Interactive Deep Survival Analysis (TEXGISA)**, pairs transparent explanations with state-of-the-art predictive performance so medical teams can make confident, data-informed decisions.

=======
>>>>>>> 0c220ed9
    1.  **Upload your patient table**: Visit the *Model Training* or *Chat with Agent* page and upload a CSV file. It must contain a time-to-event column (e.g., follow-up months) and an event indicator (1 = event, 0 = censored).
    2.  **Confirm column names**: Map the time column to `duration` and the event column to `event`. All remaining numeric columns (lab values, vitals, therapies) will be used as model inputs automatically.
    3.  **Pick an algorithm**: Choose from CoxTime, DeepSurv, DeepHit, or **TEXGISA – Interpretable and Interactive Deep Survival Analysis**. CoxTime/DeepSurv/DeepHit follow familiar statistical or neural baselines, while TEXGISA produces clinician-friendly explanations.
    4.  **Decide on explanations**: On the Chat page you can launch TEXGISA with **feature importance** (full explanations for each variable) or **without feature importance** for a faster, metrics-only run.
    5.  **Review the results**: Check key metrics (e.g., concordance index), predicted survival curves, and the Kaplan–Meier chart. When feature importance is enabled, TEXGISA highlights which clinical factors drive earlier or later events.
        """)
    # Survival Analysis Introduction Section
    st.subheader("What is Survival Analysis?")
    st.markdown("""
    **Survival Analysis** is a branch of statistics that analyzes the expected duration until one or more events occur,
    widely used in medical research, engineering, economics, and more. Our specialized platform enables:

    - 🧠 **Interactive Education**: Learn survival analysis concepts through visual demonstrations
    - 📊 **Data Exploration**: Upload, visualize, and preprocess time-to-event datasets
    - ⚙️ **Algorithm Execution**: Run state-of-the-art survival models with configurable parameters
    - 📈 **Result Interpretation**: Understand outputs through explainable AI visualization

    This app serves as both a research tool and educational platform for survival analytics.
    """)

    st.markdown("""
    **Clinician quick tips:**

    - Start with **TEXGISA with feature importance** to see which variables raise or lower risk over time.
    - Use the **Kaplan–Meier** plot to compare predicted survival against familiar empirical curves.
    - Export the tables from each page to share with your multidisciplinary team for decision support.
    """)
    
    # Lab Focus Section
    st.subheader("Research Focus Areas of the DHAI Lab")
    
    # Create expandable sections for each research topic
    with st.expander("🔍 Interactive eXplainable AI (iXAI)"):
        st.markdown("""
        **Core Focus**: Developing AI systems that provide real-time, interactive explanations of their decision-making processes.
        Combines causal reasoning with user feedback loops to create transparent predictive models.
        """)
        
    with st.expander("🤝 Human-Centered Interactive Algorithms"):
        st.markdown("""
        **Key Research**: Designing adaptive explanation systems that evolve with user expertise levels. 
        Focuses on multimodal explanation delivery (visual, textual, and interactive) for optimal human comprehension.
        """)

    with st.expander("🏥 Health/Biomedical Informatics"):
        st.markdown("""
        **Applications**: Developing predictive models for clinical outcomes analysis, treatment effect estimation, 
        and medical risk stratification using heterogeneous health data sources.
        """)

    with st.expander("📊 Data-Driven Decision Making (D3M)"):
        st.markdown("""
        **Methodology**: Creating framework-agnostic decision support systems that integrate domain knowledge with 
        machine learning outputs for clinical and operational decision optimization.
        """)

    with st.expander("🛡️ Trustworthy AI Systems"):
        st.markdown("""
        **Principles**: Engineering AI systems with built-in fairness, robustness, and accountability measures. 
        Special focus on privacy-preserving techniques for sensitive health data.
        """)

    with st.expander("🎯 Expertise-Grounded Causal Learning"):
        st.markdown("""
        **Innovation**: Hybrid modeling approaches that combine statistical causal inference with deep learning, 
        guided by domain expert knowledge and mechanistic understanding.
        """)

    with st.expander("🤖 Artificial Intelligence / Artificial General Intelligence (AI/AGI) Agent Systems"):
        st.markdown("""
        **Vision**: Developing autonomous reasoning systems for complex survival analysis tasks.
        Focus on multi-agent collaboration and human-AI teaming paradigms.
        """)

    # Platform Features
    st.subheader("Platform Capabilities")
    st.markdown("""
    **Interactive Survival Analysis Toolkit:**
    - 📚 **Educational Resources**: Curated tutorials with real-world case studies
    - 🧪 **Model Playground**: Compare traditional statistics vs. machine learning approaches
    - 🔄 **Data Pipelines**: Automated preprocessing for censored data and time-dependent covariates
    - 📉 **Visual Analytics**: Dynamic visualization of survival curves and feature impacts
    - ⚖️ **Model Auditing**: Fairness and robustness evaluation for survival models
    """)

    # Contact Section
    st.markdown("---")
    st.markdown("**Contact our team:** [xqin5@cougarnet.uh.edu](mailto:xqin5@cougarnet.uh.edu) | [Visit our website](https://)")<|MERGE_RESOLUTION|>--- conflicted
+++ resolved
@@ -1,105 +1,102 @@
-import streamlit as st
-# Create DataManager once per session (safe if repeated)
-if "data_manager" not in st.session_state:
-    from sa_data_manager import DataManager
-    st.session_state.data_manager = DataManager()
-
-def show():
-    st.title("Digital Health & Artificial Intelligence (DHAI) Lab Survival Analysis Platform")
-    st.caption("You are here: Home")
-
-    with st.expander("🚀 How to Use This System (Quick Start)", expanded=True):
-        st.markdown("""
-<<<<<<< HEAD
-    **About this platform:** The Digital Health & Artificial Intelligence Lab Survival Analysis Platform guides clinicians through the full workflow of time-to-event modeling. Our flagship method, **TEXGISA – Interpretable and Interactive Deep Survival Analysis (TEXGISA)**, pairs transparent explanations with state-of-the-art predictive performance so medical teams can make confident, data-informed decisions.
-
-=======
->>>>>>> 0c220ed9
-    1.  **Upload your patient table**: Visit the *Model Training* or *Chat with Agent* page and upload a CSV file. It must contain a time-to-event column (e.g., follow-up months) and an event indicator (1 = event, 0 = censored).
-    2.  **Confirm column names**: Map the time column to `duration` and the event column to `event`. All remaining numeric columns (lab values, vitals, therapies) will be used as model inputs automatically.
-    3.  **Pick an algorithm**: Choose from CoxTime, DeepSurv, DeepHit, or **TEXGISA – Interpretable and Interactive Deep Survival Analysis**. CoxTime/DeepSurv/DeepHit follow familiar statistical or neural baselines, while TEXGISA produces clinician-friendly explanations.
-    4.  **Decide on explanations**: On the Chat page you can launch TEXGISA with **feature importance** (full explanations for each variable) or **without feature importance** for a faster, metrics-only run.
-    5.  **Review the results**: Check key metrics (e.g., concordance index), predicted survival curves, and the Kaplan–Meier chart. When feature importance is enabled, TEXGISA highlights which clinical factors drive earlier or later events.
-        """)
-    # Survival Analysis Introduction Section
-    st.subheader("What is Survival Analysis?")
-    st.markdown("""
-    **Survival Analysis** is a branch of statistics that analyzes the expected duration until one or more events occur,
-    widely used in medical research, engineering, economics, and more. Our specialized platform enables:
-
-    - 🧠 **Interactive Education**: Learn survival analysis concepts through visual demonstrations
-    - 📊 **Data Exploration**: Upload, visualize, and preprocess time-to-event datasets
-    - ⚙️ **Algorithm Execution**: Run state-of-the-art survival models with configurable parameters
-    - 📈 **Result Interpretation**: Understand outputs through explainable AI visualization
-
-    This app serves as both a research tool and educational platform for survival analytics.
-    """)
-
-    st.markdown("""
-    **Clinician quick tips:**
-
-    - Start with **TEXGISA with feature importance** to see which variables raise or lower risk over time.
-    - Use the **Kaplan–Meier** plot to compare predicted survival against familiar empirical curves.
-    - Export the tables from each page to share with your multidisciplinary team for decision support.
-    """)
-    
-    # Lab Focus Section
-    st.subheader("Research Focus Areas of the DHAI Lab")
-    
-    # Create expandable sections for each research topic
-    with st.expander("🔍 Interactive eXplainable AI (iXAI)"):
-        st.markdown("""
-        **Core Focus**: Developing AI systems that provide real-time, interactive explanations of their decision-making processes.
-        Combines causal reasoning with user feedback loops to create transparent predictive models.
-        """)
-        
-    with st.expander("🤝 Human-Centered Interactive Algorithms"):
-        st.markdown("""
-        **Key Research**: Designing adaptive explanation systems that evolve with user expertise levels. 
-        Focuses on multimodal explanation delivery (visual, textual, and interactive) for optimal human comprehension.
-        """)
-
-    with st.expander("🏥 Health/Biomedical Informatics"):
-        st.markdown("""
-        **Applications**: Developing predictive models for clinical outcomes analysis, treatment effect estimation, 
-        and medical risk stratification using heterogeneous health data sources.
-        """)
-
-    with st.expander("📊 Data-Driven Decision Making (D3M)"):
-        st.markdown("""
-        **Methodology**: Creating framework-agnostic decision support systems that integrate domain knowledge with 
-        machine learning outputs for clinical and operational decision optimization.
-        """)
-
-    with st.expander("🛡️ Trustworthy AI Systems"):
-        st.markdown("""
-        **Principles**: Engineering AI systems with built-in fairness, robustness, and accountability measures. 
-        Special focus on privacy-preserving techniques for sensitive health data.
-        """)
-
-    with st.expander("🎯 Expertise-Grounded Causal Learning"):
-        st.markdown("""
-        **Innovation**: Hybrid modeling approaches that combine statistical causal inference with deep learning, 
-        guided by domain expert knowledge and mechanistic understanding.
-        """)
-
-    with st.expander("🤖 Artificial Intelligence / Artificial General Intelligence (AI/AGI) Agent Systems"):
-        st.markdown("""
-        **Vision**: Developing autonomous reasoning systems for complex survival analysis tasks.
-        Focus on multi-agent collaboration and human-AI teaming paradigms.
-        """)
-
-    # Platform Features
-    st.subheader("Platform Capabilities")
-    st.markdown("""
-    **Interactive Survival Analysis Toolkit:**
-    - 📚 **Educational Resources**: Curated tutorials with real-world case studies
-    - 🧪 **Model Playground**: Compare traditional statistics vs. machine learning approaches
-    - 🔄 **Data Pipelines**: Automated preprocessing for censored data and time-dependent covariates
-    - 📉 **Visual Analytics**: Dynamic visualization of survival curves and feature impacts
-    - ⚖️ **Model Auditing**: Fairness and robustness evaluation for survival models
-    """)
-
-    # Contact Section
-    st.markdown("---")
+import streamlit as st
+# Create DataManager once per session (safe if repeated)
+if "data_manager" not in st.session_state:
+    from sa_data_manager import DataManager
+    st.session_state.data_manager = DataManager()
+
+def show():
+    st.title("Digital Health & Artificial Intelligence (DHAI) Lab Survival Analysis Platform")
+    st.caption("You are here: Home")
+
+    with st.expander("🚀 How to Use This System (Quick Start)", expanded=True):
+        st.markdown("""
+    **About this platform:** The Digital Health & Artificial Intelligence Lab Survival Analysis Platform guides clinicians through the full workflow of time-to-event modeling. Our flagship method, **TEXGISA – Interpretable and Interactive Deep Survival Analysis (TEXGISA)**, pairs transparent explanations with state-of-the-art predictive performance so medical teams can make confident, data-informed decisions.
+
+    1.  **Upload your patient table**: Visit the *Model Training* or *Chat with Agent* page and upload a CSV file. It must contain a time-to-event column (e.g., follow-up months) and an event indicator (1 = event, 0 = censored).
+    2.  **Confirm column names**: Map the time column to `duration` and the event column to `event`. All remaining numeric columns (lab values, vitals, therapies) will be used as model inputs automatically.
+    3.  **Pick an algorithm**: Choose from CoxTime, DeepSurv, DeepHit, or **TEXGISA – Interpretable and Interactive Deep Survival Analysis**. CoxTime/DeepSurv/DeepHit follow familiar statistical or neural baselines, while TEXGISA produces clinician-friendly explanations.
+    4.  **Decide on explanations**: On the Chat page you can launch TEXGISA with **feature importance** (full explanations for each variable) or **without feature importance** for a faster, metrics-only run.
+    5.  **Review the results**: Check key metrics (e.g., concordance index), predicted survival curves, and the Kaplan–Meier chart. When feature importance is enabled, TEXGISA highlights which clinical factors drive earlier or later events.
+        """)
+    # Survival Analysis Introduction Section
+    st.subheader("What is Survival Analysis?")
+    st.markdown("""
+    **Survival Analysis** is a branch of statistics that analyzes the expected duration until one or more events occur,
+    widely used in medical research, engineering, economics, and more. Our specialized platform enables:
+
+    - 🧠 **Interactive Education**: Learn survival analysis concepts through visual demonstrations
+    - 📊 **Data Exploration**: Upload, visualize, and preprocess time-to-event datasets
+    - ⚙️ **Algorithm Execution**: Run state-of-the-art survival models with configurable parameters
+    - 📈 **Result Interpretation**: Understand outputs through explainable AI visualization
+
+    This app serves as both a research tool and educational platform for survival analytics.
+    """)
+
+    st.markdown("""
+    **Clinician quick tips:**
+
+    - Start with **TEXGISA with feature importance** to see which variables raise or lower risk over time.
+    - Use the **Kaplan–Meier** plot to compare predicted survival against familiar empirical curves.
+    - Export the tables from each page to share with your multidisciplinary team for decision support.
+    """)
+    
+    # Lab Focus Section
+    st.subheader("Research Focus Areas of the DHAI Lab")
+    
+    # Create expandable sections for each research topic
+    with st.expander("🔍 Interactive eXplainable AI (iXAI)"):
+        st.markdown("""
+        **Core Focus**: Developing AI systems that provide real-time, interactive explanations of their decision-making processes.
+        Combines causal reasoning with user feedback loops to create transparent predictive models.
+        """)
+        
+    with st.expander("🤝 Human-Centered Interactive Algorithms"):
+        st.markdown("""
+        **Key Research**: Designing adaptive explanation systems that evolve with user expertise levels. 
+        Focuses on multimodal explanation delivery (visual, textual, and interactive) for optimal human comprehension.
+        """)
+
+    with st.expander("🏥 Health/Biomedical Informatics"):
+        st.markdown("""
+        **Applications**: Developing predictive models for clinical outcomes analysis, treatment effect estimation, 
+        and medical risk stratification using heterogeneous health data sources.
+        """)
+
+    with st.expander("📊 Data-Driven Decision Making (D3M)"):
+        st.markdown("""
+        **Methodology**: Creating framework-agnostic decision support systems that integrate domain knowledge with 
+        machine learning outputs for clinical and operational decision optimization.
+        """)
+
+    with st.expander("🛡️ Trustworthy AI Systems"):
+        st.markdown("""
+        **Principles**: Engineering AI systems with built-in fairness, robustness, and accountability measures. 
+        Special focus on privacy-preserving techniques for sensitive health data.
+        """)
+
+    with st.expander("🎯 Expertise-Grounded Causal Learning"):
+        st.markdown("""
+        **Innovation**: Hybrid modeling approaches that combine statistical causal inference with deep learning, 
+        guided by domain expert knowledge and mechanistic understanding.
+        """)
+
+    with st.expander("🤖 Artificial Intelligence / Artificial General Intelligence (AI/AGI) Agent Systems"):
+        st.markdown("""
+        **Vision**: Developing autonomous reasoning systems for complex survival analysis tasks.
+        Focus on multi-agent collaboration and human-AI teaming paradigms.
+        """)
+
+    # Platform Features
+    st.subheader("Platform Capabilities")
+    st.markdown("""
+    **Interactive Survival Analysis Toolkit:**
+    - 📚 **Educational Resources**: Curated tutorials with real-world case studies
+    - 🧪 **Model Playground**: Compare traditional statistics vs. machine learning approaches
+    - 🔄 **Data Pipelines**: Automated preprocessing for censored data and time-dependent covariates
+    - 📉 **Visual Analytics**: Dynamic visualization of survival curves and feature impacts
+    - ⚖️ **Model Auditing**: Fairness and robustness evaluation for survival models
+    """)
+
+    # Contact Section
+    st.markdown("---")
     st.markdown("**Contact our team:** [xqin5@cougarnet.uh.edu](mailto:xqin5@cougarnet.uh.edu) | [Visit our website](https://)")