--- conflicted
+++ resolved
@@ -453,35 +453,6 @@
             if "error" not in summary:
                 tcol, ecol = _guess_cols_from_summary(summary)
 
-<<<<<<< HEAD
-            cols_qa = st.columns(5)
-            with cols_qa[0]:
-                if st.button("Preview FI (TEXGISA)", use_container_width=True, disabled=not has_data, help="Compute TEXGI feature importance quickly with λ_expert=0."):
-                    t = tcol or "duration"; e = ecol or "event"
-                    _run_direct("TEXGISA", t, e, epochs=80, preview=True)
-                st.caption("FI = Feature Importance via TEXGI.")
-            with cols_qa[1]:
-                lam = st.number_input("λ_expert", 0.0, 5.0, 0.10, step=0.05, key="qa_lambda", help="Strength of expert priors when training TEXGISA.")
-                if st.button("Train TEXGISA with priors", use_container_width=True, disabled=not has_data, help="Full training run that honours expert priors."):
-                    t = tcol or "duration"; e = ecol or "event"
-                    _run_direct("TEXGISA", t, e, epochs=150, lambda_expert=lam, preview=False)
-                st.caption("Runs TEXGISA with the selected λ_expert prior weight.")
-            with cols_qa[2]:
-                if st.button("Run CoxTime", use_container_width=True, disabled=not has_data, help="Time-varying deep Cox model for dynamic hazards."):
-                    t = tcol or "duration"; e = ecol or "event"
-                    _run_direct("CoxTime", t, e, epochs=120)
-                st.caption("Best when covariate effects change over time.")
-            with cols_qa[3]:
-                if st.button("Run DeepSurv", use_container_width=True, disabled=not has_data, help="Deep Cox proportional hazards for non-linear risk patterns."):
-                    t = tcol or "duration"; e = ecol or "event"
-                    _run_direct("DeepSurv", t, e, epochs=120)
-                st.caption("Captures complex tabular relationships.")
-            with cols_qa[4]:
-                if st.button("Run DeepHit", use_container_width=True, disabled=not has_data, help="Competing-risks model that estimates multiple event types."):
-                    t = tcol or "duration"; e = ecol or "event"
-                    _run_direct("DeepHit", t, e, epochs=120)
-                st.caption("Use when modelling competing risks.")
-=======
             cols_qa = st.columns(4)
             with cols_qa[0]:
                 if st.button("Preview FI (TEXGISA)", use_container_width=True, disabled=not has_data):
@@ -500,7 +471,6 @@
                 if st.button("Run DeepSurv", use_container_width=True, disabled=not has_data):
                     t = tcol or "duration"; e = ecol or "event"
                     _run_direct("DeepSurv", t, e, epochs=120)
->>>>>>> 0f50a6ca
 
         # handle injected quick action
         if "__inject_user" in st.session_state:
