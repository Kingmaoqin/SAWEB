--- conflicted
+++ resolved
@@ -346,33 +346,16 @@
     show_status=True,
 ):
     """不经 LLM，直接调用你的工具函数 run_survival_analysis，然后渲染结果。"""
-<<<<<<< HEAD
-    if algorithm_name != "TEXGISA":
-        st.warning("Only TEXGISA runs without expert priors are supported on this page.")
-        return None
-
-    if lambda_expert not in (None, 0, 0.0):
-        st.info("Expert priors are disabled here; forcing λ_expert to 0.")
-
-    cfg = dict(
-        algorithm_name="TEXGISA",
-=======
     cfg = dict(
         algorithm_name=algorithm_name,
->>>>>>> e4d81603
         time_col=time_col,
         event_col=event_col,
         epochs=int(epochs),
         lr=float(lr),
         batch_size=int(batch_size),
-<<<<<<< HEAD
-        lambda_expert=0.0,
-    )
-=======
     )
     if algorithm_name == "TEXGISA":
         cfg["lambda_expert"] = 0.0 if preview else (0.1 if lambda_expert is None else float(lambda_expert))
->>>>>>> e4d81603
     spinner = st.spinner("Running...") if show_status else None
     if spinner:
         spinner.__enter__()
@@ -446,21 +429,12 @@
     if not st.session_state.chat_greeted:
         if has_data:
             greet = (
-<<<<<<< HEAD
-                "Hello! Your dataset is loaded. Use the quick buttons to preview TEXGI feature importance or run TEXGISA without expert priors. "
-                "You can also ask for a TEXGISA run in the chat—λ_expert is always fixed to 0 here."
-            )
-        else:
-            greet = (
-                "Hello! Please upload a CSV on the right first. Once it is loaded you can launch TEXGI previews or full TEXGISA runs without expert priors using the quick actions or chat commands."
-=======
                 "Hello! Your dataset is loaded. Use the quick buttons for TEXGI previews or run CoxTime, DeepSurv, and DeepHit directly. "
                 "You can also type commands like 'run deepsurv time=duration event=event' for a guided workflow."
             )
         else:
             greet = (
                 "Hello! Please upload a CSV on the right first. Once it is loaded you can preview TEXGI feature importance or run TEXGISA, CoxTime, DeepSurv, and DeepHit using the quick actions or chat commands."
->>>>>>> e4d81603
             )
         st.session_state.chat_messages.append(AIMessage(content=greet))
         st.session_state.chat_greeted = True
@@ -479,29 +453,6 @@
             if "error" not in summary:
                 tcol, ecol = _guess_cols_from_summary(summary)
 
-<<<<<<< HEAD
-            cols_qa = st.columns(2)
-            with cols_qa[0]:
-                if st.button(
-                    "Preview TEXGI (no priors)",
-                    use_container_width=True,
-                    disabled=not has_data,
-                    help="Run a lightweight TEXGI attribution preview with λ_expert fixed to 0.",
-                ):
-                    t = tcol or "duration"; e = ecol or "event"
-                    _run_direct("TEXGISA", t, e, epochs=80, preview=True)
-                st.caption("Quick feature importance preview without expert guidance.")
-            with cols_qa[1]:
-                if st.button(
-                    "Run TEXGISA (no priors)",
-                    use_container_width=True,
-                    disabled=not has_data,
-                    help="Train TEXGISA fully while keeping λ_expert locked at 0.",
-                ):
-                    t = tcol or "duration"; e = ecol or "event"
-                    _run_direct("TEXGISA", t, e, epochs=150, preview=False)
-                st.caption("Full training pass without expert priors.")
-=======
             cols_qa = st.columns(4)
             with cols_qa[0]:
                 if st.button("Preview FI (TEXGISA)", use_container_width=True, disabled=not has_data):
@@ -520,7 +471,6 @@
                 if st.button("Run DeepSurv", use_container_width=True, disabled=not has_data):
                     t = tcol or "duration"; e = ecol or "event"
                     _run_direct("DeepSurv", t, e, epochs=120)
->>>>>>> e4d81603
 
         # handle injected quick action
         if "__inject_user" in st.session_state:
@@ -590,11 +540,7 @@
     # ---- right: Direct run (no LLM; guaranteed to execute) ----
     with right:
         st.markdown("### 🧪 Direct Run (no LLM)")
-<<<<<<< HEAD
-        st.caption("Execute TEXGISA without expert priors and view the structured results below.")
-=======
         st.caption("Execute TEXGISA, CoxTime, DeepSurv, or DeepHit instantly and view the structured results below.")
->>>>>>> e4d81603
         st.markdown('<div class="side-card">', unsafe_allow_html=True)
 
         if has_data:
@@ -602,31 +548,17 @@
             if not cols:
                 st.warning("No feature columns detected in the dataset. Please verify the uploaded file contains duration/event columns.")
             with st.form("direct_run_form", clear_on_submit=False):
-<<<<<<< HEAD
-=======
                 algo = st.selectbox(
                     "Algorithm",
                     ["TEXGISA", "CoxTime", "DeepSurv", "DeepHit"],
                     help="Choose which survival algorithm to execute without the chat agent.",
                 )
->>>>>>> e4d81603
                 time_options = cols or ["duration"]
                 event_options = cols or ["event"]
                 time_index = time_options.index("duration") if "duration" in time_options else 0
                 event_index = event_options.index("event") if "event" in event_options else min(1, len(event_options) - 1)
                 time_col = st.selectbox("Time column", options=time_options, index=time_index)
                 event_col = st.selectbox("Event column", options=event_options, index=event_index)
-<<<<<<< HEAD
-                preview = st.checkbox(
-                    "Preview mode (TEXGI only)",
-                    value=False,
-                    help="Enable for a faster TEXGI attribution preview with λ_expert fixed to 0.",
-                )
-                default_epochs = 80 if preview else 150
-                epochs = st.number_input("Epochs", 10, 1000, default_epochs, step=10)
-                lr = st.number_input("Learning rate", 1e-5, 1.0, 0.01, step=0.001, format="%.5f")
-                batch_size = st.number_input("Batch size", 8, 512, 64, step=8)
-=======
                 epochs = st.number_input("Epochs", 10, 1000, 150, step=10)
                 lr = st.number_input("Learning rate", 1e-5, 1.0, 0.01, step=0.001, format="%.5f")
                 batch_size = st.number_input("Batch size", 8, 512, 64, step=8)
@@ -643,30 +575,19 @@
                     step=0.05,
                     help="Regularisation weight for expert priors when running TEXGISA.",
                 )
->>>>>>> e4d81603
 
                 submitted = st.form_submit_button("Run now")
                 if submitted:
                     _run_direct(
-<<<<<<< HEAD
-                        "TEXGISA",
-=======
                         "TEXGISA" if algo.startswith("TEXGISA") else algo,
->>>>>>> e4d81603
                         time_col,
                         event_col,
                         epochs=epochs,
                         lr=lr,
                         batch_size=batch_size,
-<<<<<<< HEAD
-                        preview=preview,
-                    )
-            st.caption("Expert priors are disabled in this view; λ_expert is always set to 0.")
-=======
                         lambda_expert=(0.0 if preview else lambda_expert),
                         preview=preview,
                     )
->>>>>>> e4d81603
         else:
             st.info("Upload a CSV to enable direct runs.")
         st.markdown("</div>", unsafe_allow_html=True)