--- conflicted
+++ resolved
@@ -14,8 +14,6 @@
 from models import coxtime, deepsurv, deephit
 from models.mysa import run_mysa as run_texgisa
 from utils.identifiers import canonicalize_series
-<<<<<<< HEAD
-=======
 from html import escape
 
 _TOOLTIP_STYLE = """
@@ -103,7 +101,6 @@
         st.markdown(_TOOLTIP_STYLE, unsafe_allow_html=True)
         st.session_state["_help_tooltip_css_injected"] = True
 
->>>>>>> 764f457a
 def _md_explain(text: str, size: str = "1.12rem", line_height: float = 1.6):
     """Render explanatory text using a larger font size for readability."""
     st.markdown(
@@ -230,19 +227,11 @@
         "positive_label": "Event-column label that should be mapped to 1. All other values are mapped to 0 for censored observations.",
 
         # Algorithm Selection & Common Training Parameters
-<<<<<<< HEAD
         "algo": "Select the training algorithm. TEXGISA is the only option that supports end-to-end multimodal training on tabular data plus raw images or sensors while generating TEXGI explanations.",
         "batch_size": "Number of samples processed per optimisation step. Larger batch sizes yield smoother gradients but increase GPU memory usage.",
         "epochs": "Total number of training epochs. Begin with 50–150 epochs to monitor convergence before scheduling longer runs.",
         "lr": "Learning rate for the optimiser. High values may diverge, whereas low values slow convergence. A starting range between 1e-3 and 1e-2 works well for most runs.",
         "val_split": "Fraction of the training data reserved for validation so early stopping and best-epoch selection can operate reliably.",
-=======
-        "algo":           "选择训练算法。TEXGISA 支持端到端的多模态训练（表格 + 原始图像/传感器）并输出 TEXGI 解释；CoxTime、DeepSurv、DeepHit 仅使用表格或已融合的特征表。\nSelect the training algorithm. TEXGISA is the only option that performs end-to-end multimodal training (tabular + raw images/sensors) with TEXGI explanations.",
-        "batch_size":     "每次参数更新所使用的样本数量；更大的 batch 更稳定但占用显存更高。\nNumber of samples per optimisation step; reduce if GPU memory is tight.",
-        "epochs":         "训练轮数；越大越稳定但耗时更久，建议先从 50~150 观察收敛情况。\nTotal training epochs. Larger values improve stability at the cost of runtime.",
-        "lr":             "学习率；过大易发散，过小收敛缓慢。可从 1e-3 到 1e-2 区间尝试。\nLearning rate. Too large causes oscillation, too small slows convergence.",
-        "val_split":      "The proportion of training data to be used for validation, for early stopping and best epoch selection.",
->>>>>>> 764f457a
 
         # DeepHit
         "num_intervals": "Number of discrete time intervals used by DeepHit and other discrete-time models. Too many intervals create sparsity; too few limit temporal resolution.",
@@ -269,18 +258,6 @@
 
 
 def field_with_help(control_fn, label, help_key: str, *args, **kwargs):
-<<<<<<< HEAD
-    """Attach a unified help tooltip to a Streamlit control."""
-    help_msg = _qhelp_md(help_key)
-    kwargs = dict(kwargs)
-    kwargs.setdefault("help", help_msg)
-    return control_fn(label, *args, **kwargs)
-
-
-def uploader_with_help(label: str, *, key: str, help_text: str, **kwargs):
-    """Streamlit ``file_uploader`` with a built-in help tooltip."""
-    return st.file_uploader(label, key=key, help=help_text, **kwargs)
-=======
     """
     始终在控件右侧显示统一风格的 ❔ 提示，保持界面一致性。
     用法不变：epochs = field_with_help(st.number_input, "Epochs", "epochs", 10, 2000, 150, step=10)
@@ -306,7 +283,6 @@
         return
     rows = min(len(df), max_rows)
     st.dataframe(df.head(rows), use_container_width=True)
->>>>>>> 764f457a
 
 
 def _preview_dataframe(df: Optional[pd.DataFrame], *, max_rows: int = 10) -> None:
@@ -637,11 +613,7 @@
 
         rule: Dict[str, Any] = {"feature": feat}
 
-<<<<<<< HEAD
-        # Support legacy column names (min_mag) alongside the new importance_floor field.
-=======
         # 兼容旧字段名称（min_mag）并支持新的 importance_floor
->>>>>>> 764f457a
         importance_floor = None
         if "importance_floor" in row:
             importance_floor = row.get("importance_floor")
@@ -661,11 +633,7 @@
             if weight is not None and weight > 0:
                 rule["weight"] = weight
 
-<<<<<<< HEAD
-        # Preserve legacy fields for backward compatibility even though the UI no longer surfaces them.
-=======
         # 以下字段用于兼容历史配置，当前 UI 不再暴露
->>>>>>> 764f457a
         relation = row.get("relation") if "relation" in row else None
         if isinstance(relation, str):
             relation = relation.strip() or None
@@ -1924,16 +1892,11 @@
             "Features in set I are protected by the expert penalty; other features are softly suppressed unless justified by TEXGI."
         )
 
-<<<<<<< HEAD
-        st.markdown("#### Directional / magnitude constraints (optional)")
-        st.caption(_qhelp_md("texgi_constraints"))
-=======
         cols_con = st.columns([0.94, 0.06])
         with cols_con[0]:
             st.markdown("#### Directional / magnitude constraints (optional)")
         with cols_con[1]:
             _render_help_tooltip(_qhelp_md("texgi_constraints"), "help_texgi_constraints")
->>>>>>> 764f457a
         st.caption(
             "The current MySA release only supports encouraging minimum TEXGI magnitude per feature. "
             "Directional/sign constraints are not yet available."
@@ -1954,36 +1917,12 @@
         edited = st.data_editor(
             seed,
             column_config={
-<<<<<<< HEAD
-                "feature": st.column_config.SelectboxColumn(
-                    "feature",
-                    options=features,
-                    help="Choose a feature from the merged dataset.",
-                ),
-                "importance_floor": st.column_config.NumberColumn(
-                    "minimum TEXGI magnitude",
-                    step=0.01,
-                    format="%.3f",
-                    help="Lower bound enforced on TEXGI importance for this feature.",
-                ),
-                "weight": st.column_config.NumberColumn(
-                    "penalty weight",
-                    step=0.1,
-                    format="%.2f",
-                    help="Strength of the penalty when TEXGI drops below the floor (1.0 = default).",
-                ),
-            },
-            num_rows="dynamic",
-            use_container_width=True,
-            help="Configure minimum TEXGI magnitude floors and optional penalty weights for each selected feature.",
-=======
                 "feature": st.column_config.SelectboxColumn("feature", options=features, help="Choose a feature"),
                 "importance_floor": st.column_config.NumberColumn("minimum TEXGI magnitude", step=0.01, format="%.3f"),
                 "weight": st.column_config.NumberColumn("penalty weight", step=0.1, format="%.2f"),
             },
             num_rows="dynamic",
             use_container_width=True,
->>>>>>> 764f457a
         )
         expert_rules = _build_expert_rules_from_editor(edited, important_features)
 
